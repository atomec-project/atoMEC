--- conflicted
+++ resolved
@@ -12,15 +12,8 @@
 
 
 # expected values and tolerance
-<<<<<<< HEAD
-# ideal_expected = -214.953809
-# quantum_expected = -208.999350
-ideal_expected = -214.932125
-quantum_expected = -208.964036
-=======
-ideal_expected = -214.33339222837958
-quantum_expected = -207.98637746900067
->>>>>>> 7f4164df
+ideal_expected = -214.31170806859143
+quantum_expected = -207.95120034056816
 accuracy = 1e-3
 
 
