--- conflicted
+++ resolved
@@ -27,13 +27,10 @@
 # external libs
 import numpy as np
 from scipy.sparse.linalg import eigs
-<<<<<<< HEAD
 import scipy.integrate as integ
 from math import pi
-=======
 from scipy import linalg
 from scipy.interpolate import interp1d
->>>>>>> 80617041
 from joblib import Parallel, delayed, dump, load
 
 # from staticKS import Orbitals
