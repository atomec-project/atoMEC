"""
Contains classes and functions used to compute and store aspects related to convergence.

<<<<<<< HEAD
So far, the only procedure requring convergence is the static SCF cycle. More will be added in future.

Classes
-------
SCF : holds the SCF convergence attributes and calculates them for the given cycle
=======
So far, the only procedure requring convergence is the static SCF cycle. More will \
be added in future.

Classes
-------
* :class:`SCF` : holds the SCF convergence attributes and calculates them for the \
given cycle
>>>>>>> 261c59ce
"""

# standard libraries

# external libraries
import numpy as np

# internal modules
from . import mathtools
from . import config


class SCF:
    """
    Convergence attributes and functions related to SCF energy procedures.

    Notes
    -----
    Contains the private attributes _energy, _potential and _density

    """

    def __init__(self, xgrid):

        self._xgrid = xgrid
        self._energy = np.zeros((2))
        self._potential = np.zeros((2, config.spindims, config.grid_params["ngrid"]))
        self._density = np.zeros((2, config.spindims, config.grid_params["ngrid"]))

    def check_conv(self, E_free, pot, dens, iscf):
        """
<<<<<<< HEAD
        Compute and check the changes in energy, integrated density and integrated potential.

        If the convergence tolerances are all simultaneously satisfied, the `complete` variable
        returns `True` as the SCF cycle is complete.
=======
        Compute and check the changes in energy, integrated density and integrated \
        potential.

        If the convergence tolerances are all simultaneously satisfied, the `complete` \
        variable returns `True` as the SCF cycle is complete.
>>>>>>> 261c59ce

        Parameters
        ----------
        E_free : float
            the total free energy
        v_s : ndarray
            the KS potential
        dens : ndarray
            the electronic density
        iscf : int
            the iteration number

        Returns
        -------
        conv_vals : dict
            Dictionary of convergence parameters as follows:
            {
            `conv_energy` : ``float``,   `conv_rho` : ``ndarray``,
            `conv_pot`    : ``ndarray``, `complete` : ``bool``
            }
        """
        conv_vals = {}

        # first update the energy, potential and density attributes
        self._energy[0] = E_free
        self._potential[0] = pot
        self._density[0] = dens

        # compute the change in energy
        conv_vals["dE"] = abs((self._energy[0] - self._energy[1]) / self._energy[0])

        # compute the change in potential
        dv = np.abs(self._potential[0] - self._potential[1])
        # compute the norm
        norm_v = mathtools.int_sphere(np.abs(self._potential[0]), self._xgrid)
        conv_vals["dpot"] = mathtools.int_sphere(dv, self._xgrid) / norm_v

        # compute the change in density
        dn = np.abs(self._density[0] - self._density[1])
        # integrate over sphere to return a number
        # add a small constant to avoid errors if no electrons in one spin channel
        conv_vals["drho"] = mathtools.int_sphere(dn, self._xgrid) / (config.nele + 1e-3)

        # reset the energy, potential and density attributes
        self._energy[1] = E_free
        self._potential[1] = pot
        self._density[1] = dens

        # see if the convergence criteria are satisfied
        conv_energy = False
        conv_rho = False
        conv_pot = False
        conv_vals["complete"] = False

        if iscf > 3:
            if conv_vals["dE"] < config.conv_params["econv"]:
                conv_energy = True
            if np.all(conv_vals["drho"] < config.conv_params["nconv"]):
                conv_rho = True
            if np.all(conv_vals["dpot"] < config.conv_params["vconv"]):
                conv_pot = True
            if conv_energy and conv_rho and conv_pot:
                conv_vals["complete"] = True

        return conv_vals<|MERGE_RESOLUTION|>--- conflicted
+++ resolved
@@ -1,13 +1,6 @@
 """
 Contains classes and functions used to compute and store aspects related to convergence.
 
-<<<<<<< HEAD
-So far, the only procedure requring convergence is the static SCF cycle. More will be added in future.
-
-Classes
--------
-SCF : holds the SCF convergence attributes and calculates them for the given cycle
-=======
 So far, the only procedure requring convergence is the static SCF cycle. More will \
 be added in future.
 
@@ -15,7 +8,6 @@
 -------
 * :class:`SCF` : holds the SCF convergence attributes and calculates them for the \
 given cycle
->>>>>>> 261c59ce
 """
 
 # standard libraries
@@ -47,18 +39,11 @@
 
     def check_conv(self, E_free, pot, dens, iscf):
         """
-<<<<<<< HEAD
-        Compute and check the changes in energy, integrated density and integrated potential.
-
-        If the convergence tolerances are all simultaneously satisfied, the `complete` variable
-        returns `True` as the SCF cycle is complete.
-=======
         Compute and check the changes in energy, integrated density and integrated \
         potential.
 
         If the convergence tolerances are all simultaneously satisfied, the `complete` \
         variable returns `True` as the SCF cycle is complete.
->>>>>>> 261c59ce
 
         Parameters
         ----------
