"""
Module which computes time-independent properties from the average-atom setup
"""

# standard packages

# external packages
import numpy as np
from math import sqrt, pi, exp

# internal modules
from . import config
from . import numerov
from . import mathtools
from . import xc


# the logarithmic grid
def log_grid(x_r):
    """
    Set up the logarithmic (and real) grid, defined up to x_r

    Parameters
    ----------
    x_r : float
        The RHS grid point (in logarithmic space)

    Returns
    -------
    xgrid, rgrid : tuple of ndarrays
        The grids in logarithmic (x) and real (r) space
    """

    # grid in logarithmic co-ordinates
    xgrid = np.linspace(config.grid_params["x0"], x_r, config.grid_params["ngrid"])
    # grid in real space co-ordinates
    rgrid = np.exp(xgrid)

    config.xgrid = xgrid
    config.rgrid = rgrid

    return xgrid, rgrid


class Orbitals:
    """Class holding the KS orbitals, associated quantities and relevant routines"""

    def __init__(self, xgrid):

        self._xgrid = xgrid
        self._eigfuncs = np.zeros(
            (config.spindims, config.lmax, config.nmax, config.grid_params["ngrid"])
        )
        self._eigvals = np.zeros((config.spindims, config.lmax, config.lmax))
        self._occnums = np.zeros_like(self._eigvals)
        self._lbound = np.zeros_like(self._eigvals)

    @property
    def eigvals(self):
        r"""ndarray: the KS eigenvalues :math:`\epsilon_{nl}^\sigma`"""
        if np.all(self._eigvals == 0.0):
            raise Exception("Eigenvalues have not been initialized")
        return self._eigvals

    @property
    def eigfuncs(self):
        r"""ndarray: the radial KS eigenfunctions on the logarithmic grid
        :math:`X_{nl}^{\sigma}(r)`"""
        if np.all(self._eigfuncs == 0.0):
            raise Exception("Eigenfunctions have not been initialized")
        return self._eigfuncs

    @property
    def occnums(self):
        r"""ndarray: the KS occupation numbers multiplied by the :obj:`lbound` matrix"""
        if np.all(self._occnums == 0.0):
            # raise Exception("Occnums have not been initialized")
            self._occnums = self.calc_occnums(self.eigvals, self.lbound, config.mu)
        return self._occnums

    @property
    def lbound(self):
        r"""ndarray: matrix denoting bound eigenvalues and their degeneracies (DOS).
        The matrix takes the form :math:`L^\mathrm{B}_{ln}=(2l+1)\times\Theta(\epsilon_{nl})`"""
        if np.all(self._lbound == 0.0):
            # raise Exception("lbound has not been initialized")
            self._lbound = self.make_lbound(self.eigvals)
        return self._lbound

    def compute(self, potential, init=False):
        """
        Compute the orbitals and their eigenvalues with the given potential

        Parameters
        ----------
        potential : ndarray
            the KS (or alternatively chosen) potential
        init : bool, optional
            whether orbitals are being computed for first time

        Returns
        -------
        None
        """

        # ensure the potential has the correct dimensions
        v = np.zeros((config.spindims, config.grid_params["ngrid"]))

        # set v to equal the input potential
        v[:] = potential

        # solve the KS equations
        self._eigfuncs, self._eigvals = numerov.matrix_solve(v, self._xgrid)

        # compute the lbound array
        self._lbound = self.make_lbound(self.eigvals)

        # guess the chemical potential if initializing
        if init:
            config.mu = np.zeros((config.spindims))

        return

    def occupy(self):
        """
        Occupy the KS orbitals according to Fermi-Dirac statistics

        Parameters
        ----------
        None

        Returns
        -------
        None
        """

        # compute the chemical potential using the eigenvalues
        config.mu = mathtools.chem_pot(self)

        # compute the occupation numbers using the chemical potential
        self._occnums = self.calc_occnums(self.eigvals, self.lbound, config.mu)

        return

    @staticmethod
    def calc_occnums(eigvals, lbound, mu):
        """
        Computes the Fermi-Dirac occupations for the eigenvalues.

        Parameters
        ----------
        eigvals : ndarray
            the KS eigenvalues
        lbound : ndarray
            the array of bound eigenvalues
        mu : aray_like
            the chemical potential

        Returns
        -------
        occnums : ndarray
            the orbital occupations multiplied with (2l+1) degeneracy
        """

        occnums = np.zeros_like(eigvals)

        for i in range(config.spindims):
            if config.nele[i] != 0:
                occnums[i] = lbound[i] * mathtools.fermi_dirac(
                    eigvals[i], mu[i], config.beta
                )

        return occnums

    @staticmethod
    def make_lbound(eigvals):
        r"""
        Construct the lbound matrix which denotes the bound states
        and their degeneracies.

        For each spin channel, :math:`L^\mathrm{B}_{ln}=(2l+1)\times\Theta(\epsilon_{nl})`

        Parameters
        ----------
        eigvals : ndarray
            the KS orbital eigenvalues

        Returns
        -------
        lbound_mat : ndarray
            the lbound matrix
        """

        lbound_mat = np.zeros_like(eigvals)

        for l in range(config.lmax):
            lbound_mat[:, l] = (2.0 / config.spindims) * np.where(
                eigvals[:, l] < 0.0, 2 * l + 1.0, 0.0
            )

        # force bound levels if there are convergence issues
<<<<<<< HEAD
        if config.force_bound != []:
=======
        if config.force_bound:
>>>>>>> 79cc35a8
            for levels in config.force_bound:
                sp = levels[0]
                l = levels[1]
                n = levels[2]
                lbound_mat[sp, l, n] = (2.0 / config.spindims) * (2 * l + 1.0)

        return lbound_mat


class Density:
    """
    Holds the static KS density and routines required to compute its components

    Parameters
    ----------
    orbs : :obj:`Orbitals`
        The KS orbitals object
    """

    def __init__(self, orbs):
        self._xgrid = orbs._xgrid
        self._total = np.zeros((config.spindims, config.grid_params["ngrid"]))
        self._bound = {
            "rho": np.zeros((config.spindims, config.grid_params["ngrid"])),
            "N": np.zeros((config.spindims)),
        }
        self._unbound = {
            "rho": np.zeros((config.spindims, config.grid_params["ngrid"])),
            "N": np.zeros((config.spindims)),
        }

        self._orbs = orbs

    @property
    def total(self):
        """ndarray: Total KS density :math:`n(r)` or :math:`n(x)`"""
        if np.all(self._total == 0.0):
            self._total = self.bound["rho"] + self.unbound["rho"]
        return self._total

    @property
    def bound(self):
        """dict of ndarrays: Contains the keys `rho` and `N` denoting the bound
        density and number of bound electrons respectively
        """
        if np.all(self._bound["rho"] == 0.0):
            self._bound = self.construct_rho_bound(self._orbs, self._xgrid)
        return self._bound

    @property
    def unbound(self):
        """dict of ndarrays: contains the keys `rho` and `N` denoting the
        unbound density and number of unbound electrons respectively
        """
        if np.all(self._unbound["rho"]) == 0.0:
            self._unbound = self.construct_rho_unbound(self._orbs)
        return self._unbound

    @staticmethod
    def construct_rho_bound(orbs, xgrid):
        """
        Construct the bound part of the density

        Parameters
        ----------
        orbs : ndarray
            the radial eigenfunctions on the xgrid
        xgrid : ndarray
            the logarithmic grid

        Returns
        -------
        rho_bound : dict of ndarrays
            contains the keys `rho` and `N` denoting the bound density
            and number of bound electrons respectively
        """

        bound = {}  # initialize empty dict

        # first of all construct the density
        # rho_b(r) = \sum_{n,l} (2l+1) f_{nl} |R_{nl}(r)|^2
        # occnums in atoMEC are defined as (2l+1)*f_{nl}

        # R_{nl}(r) = exp(x/2) P_{nl}(x), P(x) are eigfuncs
        orbs_R = np.exp(-xgrid / 2.0) * orbs.eigfuncs
        orbs_R_sq = orbs_R ** 2.0

        # sum over the (l,n) dimensions of the orbitals to get the density
        bound["rho"] = np.einsum("ijk,ijkl->il", orbs.occnums, orbs_R_sq)

        # compute the number of unbound electrons
        bound["N"] = np.sum(orbs.occnums, axis=(1, 2))

        return bound

    @staticmethod
    def construct_rho_unbound(orbs):
        """
        Construct the unbound part of the density

        Parameters
        ----------
        orbs : ndarray
            the radial eigenfunctions on the xgrid
        xgrid : ndarray
            the logarithmic grid

        Returns
        -------
        rho_unbound : dict of ndarrays
            contains the keys `rho` and `N` denoting the unbound density
            and number of unbound electrons respectively
        """

        rho_unbound = np.zeros((config.spindims, config.grid_params["ngrid"]))
        N_unbound = np.zeros((config.spindims))

        # so far only the ideal approximation is implemented
        if config.unbound == "ideal":

            # unbound density is constant
            for i in range(config.spindims):
                if config.nele[i] > 1e-5:
                    prefac = (2.0 / config.spindims) * 1.0 / (sqrt(2) * pi ** 2)
                    n_ub = prefac * mathtools.fd_int_complete(
                        config.mu[i], config.beta, 1.0
                    )
                    rho_unbound[i] = n_ub
                    N_unbound[i] = n_ub * config.sph_vol
                else:
                    N_unbound[i] = 0.0
                    rho_unbound[i] = 0.0

        unbound = {"rho": rho_unbound, "N": N_unbound}

        return unbound


class Potential:
    """Holds the KS potential and the routines required to compute it"""

    def __init__(self, density):

        self._v_s = np.zeros_like(density.total)
        self._v_en = np.zeros((config.grid_params["ngrid"]))
        self._v_ha = np.zeros((config.grid_params["ngrid"]))
        self._v_xc = {
            "x": np.zeros_like(density.total),
            "c": np.zeros_like(density.total),
            "xc": np.zeros_like(density.total),
        }
        self._density = density.total
        self._xgrid = density._xgrid

    @property
    def v_s(self):
        r"""ndarray: the full KS potential :math:`v_\mathrm{s} = v_\mathrm{en} + v_\mathrm{ha} + v_\mathrm{xc}`"""
        if np.all(self._v_s == 0.0):
            self._v_s = self.v_en + self.v_ha + self.v_xc["xc"]
        return self._v_s

    @property
    def v_en(self):
        r"""ndarray: the electron-nuclear potential"""
        if np.all(self._v_en == 0.0):
            self._v_en = self.calc_v_en(self._xgrid)
        return self._v_en

    @property
    def v_ha(self):
        r"""ndarray: the Hartree potential"""
        if np.all(self._v_ha == 0.0):
            self._v_ha = self.calc_v_ha(self._density, self._xgrid)
        return self._v_ha

    @property
    def v_xc(self):
        r"""dict of ndarrays: the xc-potential, contains the keys `x`, `c` and `xc`
        denoting exchange, correlation, and exchange + correlation respectively"""
        if np.all(self._v_xc["xc"] == 0.0):
            self._v_xc = xc.v_xc(self._density, self._xgrid, config.xfunc, config.cfunc)
        return self._v_xc

    @staticmethod
    def calc_v_en(xgrid):
        r"""
        Constructs the electron-nuclear potential
        :math:`v_\mathrm{en} (x) = -Z * \exp(-x)`
        """

        v_en = -config.Z * np.exp(-xgrid)

        return v_en

    @staticmethod
    def calc_v_ha(density, xgrid):
        r"""
        Constructs the Hartree potential (see notes)

        Parameters
        ----------
        density : ndarray
            the total KS density
        xgrid : ndarray
            the logarithmic grid

        Notes
        -----
        :math:`v_\mathrm{ha}` is defined on the r-grid as:

        .. math::
            v_\mathrm{ha}(r) = 4\pi\int_0^r \mathrm{d}r' r'^2 \frac{n(r')}{\max(r,r')}

        On the x-grid:

        .. math::
            v_\mathrm{ha}(x) = 4\pi\Big\{\exp(-x)\int_{x0}^x \mathrm{d}x' n(x') \exp(3x') \\
            -\int_x^{\log(r_s)} \mathrm{d}x' n(x') \exp(2x') \Big\}
        """

        # initialize v_ha
        v_ha = np.zeros_like(xgrid)

        # construct the total (sum over spins) density
        rho = np.sum(density, axis=0)

        # loop over the x-grid
        # this may be a bottleneck...
        for i, x0 in enumerate(xgrid):

            # set up 'upper' and 'lower' parts of the xgrid (x<=x0; x>x0)
            x_u = xgrid[np.where(x0 <= xgrid)]
            x_l = xgrid[np.where(x0 > xgrid)]

            # likewise for the density
            rho_u = rho[np.where(x0 <= xgrid)]
            rho_l = rho[np.where(x0 > xgrid)]

            # now compute the hartree potential
            int_l = exp(-x0) * np.trapz(rho_l * np.exp(3.0 * x_l), x_l)
            int_u = np.trapz(rho_u * np.exp(2 * x_u), x_u)

            # total hartree potential is sum over integrals
            v_ha[i] = 4.0 * pi * (int_l + int_u)

        return v_ha


class Energy:
    r"""
    Holds information about the KS total energy and relevant routines
    """

    def __init__(self, orbs, dens):

        # inputs
        self._orbs = orbs
        self._dens = dens.total
        self._xgrid = dens._xgrid

        # initialize attributes
        self._F_tot = 0.0
        self._E_tot = 0.0
        self._entropy = {"tot": 0.0, "bound": 0.0, "unbound": 0.0}
        self._E_kin = {"tot": 0.0, "bound": 0.0, "unbound": 0.0}
        self._E_en = 0.0
        self._E_ha = 0.0
        self._E_xc = {"xc": 0.0, "x": 0.0, "c": 0.0}

    @property
    def F_tot(self):
        r"""dict of floats: contains the keys `F`, `E` and `S` for free energy, internal energy and
        total entropy. :math:`F = E - TS`"""
        if self._F_tot == 0.0:
            self._F_tot = self.E_tot - config.temp * self.entropy["tot"]
        return self._F_tot

    @property
    def E_tot(self):
        r"""float: the total KS internal energy :math:`E=T_\mathrm{s}+E_\mathrm{en}+E_\mathrm{ha}+F_\mathrm{xc}`"""
        if self._E_tot == 0.0:
            self._E_tot = self.E_kin["tot"] + self.E_en + self.E_ha + self.E_xc["xc"]
        return self._E_tot

    @property
    def entropy(self):
        """dict of floats: total entropy containing `bound` and `unbound` keys"""
        if self._entropy["tot"] == 0.0:
            self._entropy = self.calc_entropy(self._orbs)
        return self._entropy

    @property
    def E_kin(self):
        """dict of floats: KS kinetic energy containing `bound` and `unbound` keys"""
        if self._E_kin["tot"] == 0.0:
            self._E_kin = self.calc_E_kin(self._orbs, self._xgrid)
        return self._E_kin

    @property
    def E_en(self):
        """float: the electron-nuclear energy"""
        if self._E_en == 0.0:
            self._E_en = self.calc_E_en(self._dens, self._xgrid)
        return self._E_en

    @property
    def E_ha(self):
        """float: the Hartree energy"""
        if self._E_ha == 0.0:
            self._E_ha = self.calc_E_ha(self._dens, self._xgrid)
        return self._E_ha

    @property
    def E_xc(self):
        """dict of floats: the xc energy, containing keys `x`, `c` and `xc`
        for exchange, correlation and exchange + correlation respectively"""
        if self._E_xc["xc"] == 0.0:
            self._E_xc = xc.E_xc(self._dens, self._xgrid, config.xfunc, config.cfunc)
        return self._E_xc

    def calc_E_kin(self, orbs, xgrid):
        """
        Compute the kinetic energy

        Kinetic energy is in general different for bound and unbound components.
        This routine is a wrapper calling the respective functions

        Parameters
        ----------
        orbs : :obj:`Orbitals`
            the KS orbitals object
        xgrid : ndarray
            the logarithmic grid

        Returns
        -------
        E_kin : dict of ndarrays
            Contains `tot`, `bound` and `unbound` keys
        """

        E_kin = {}

        # bound part
        E_kin["bound"] = self.calc_E_kin_bound(orbs, xgrid)

        # unbound part
        E_kin["unbound"] = self.calc_E_kin_unbound(orbs, xgrid)

        # total
        E_kin["tot"] = E_kin["bound"] + E_kin["unbound"]

        return E_kin

    @staticmethod
    def calc_E_kin_bound(orbs, xgrid):
        """
        Compute the kinetic energy contribution from the bound electrons

        Parameters
        ----------
        orbs : :obj:`Orbitals`
            the KS orbitals object
        xgrid : ndarray
            the logarithmic grid

        Returns
        -------
        E_kin_bound : float
            the bound kinetic energy
        """

        # compute the grad^2 component
        grad2_orbs = mathtools.laplace(orbs.eigfuncs, xgrid)

        # compute the (l+1/2)^2 component
        l_arr = np.array([(l + 0.5) ** 2.0 for l in range(config.lmax)])
        lhalf_orbs = np.einsum("j,ijkl->ijkl", l_arr, orbs.eigfuncs)

        # add together and multiply by eigfuncs*exp(-3x)
        prefac = np.exp(-3.0 * xgrid) * orbs.eigfuncs
        kin_orbs = prefac * (grad2_orbs - lhalf_orbs)

        # multiply and sum over occupation numbers
        e_kin_dens = np.einsum("ijk,ijkl->l", orbs.occnums, kin_orbs)

        # integrate over sphere
        E_kin_bound = -0.5 * mathtools.int_sphere(e_kin_dens, xgrid)

        return E_kin_bound

    @staticmethod
    def calc_E_kin_unbound(orbs, xgrid):
        r"""
        Compute the contribution from unbound (continuum) electrons to kinetic energy.

        Parameters
        ----------
        orbs : :obj:`Orbitals`
            the KS orbitals object
        xgrid : ndarray
            the logarithmic grid

        Returns
        -------
        E_kin_unbound : float
            the unbound kinetic energy

        Notes
        -----
        Currently only "ideal" (uniform) approximation for unbound electrons supported.

        .. math::
            T_\mathrm{ub} = \sum_\sigma \frac{N^\sigma\times V}{\sqrt{2}\pi^2} I_{3/2}(\mu,\beta),

        where :math:`I_{3/2}(\mu,\beta)` denotes the complete Fermi-Diract integral
        """

        # currently only ideal treatment supported
        if config.unbound == "ideal":
            E_kin_unbound = 0.0  # initialize
            for i in range(config.spindims):
                prefac = config.nele[i] * config.sph_vol / (sqrt(2) * pi ** 2)
                E_kin_unbound += prefac * mathtools.fd_int_complete(
                    config.mu[i], config.beta, 3.0
                )

        return E_kin_unbound

    def calc_entropy(self, orbs):
        """
        Compute the KS entropy

        Entropy is in general different for bound and unbound orbitals.
        This function is a wrapper which calls the respective functions

        Parameters
        ----------
        orbs : :obj:`Orbitals`
            the KS orbitals object

        Returns
        -------
        S : dict of floats
           contains `tot`, `bound` and `unbound` keys
        """

        S = {}

        # bound part
        S["bound"] = self.calc_S_bound(orbs)

        # unbound part
        S["unbound"] = self.calc_S_unbound(orbs)

        # total
        S["tot"] = S["bound"] + S["unbound"]

        return S

    @staticmethod
    def calc_S_bound(orbs):
        r"""
        Computes the contribution of the bound states to the entropy (see notes)

        Parameters
        ----------
        orbs : :obj:`Orbitals`
            the KS orbitals object

        Returns
        -------
        S : float
            the bound contribution to the entropy

        Notes
        -----
        The entropy of non-interacting (KS) electrons is given by:

        .. math::
            S_\mathrm{b} = -\sum_{s,l,n} (2l+1) [ f_{nls} \log(f_{nls}) + (1-f_{nls}) (\log(1-f_{nls}) ]
        """

        # the occupation numbers are stored as f'_{nl}=f_{nl}*(2l+1)
        # we first need to map them back to their 'pure' form f_{nl}
        lbound_inv = np.zeros_like(orbs.lbound)
        for l in range(config.lmax):
            lbound_inv[:, l] = (config.spindims / 2.0) * np.where(
                orbs.eigvals[:, l] < 0, 1.0 / (2 * l + 1.0), 0.0
            )

        # pure occupation numbers (with zeros replaced by finite values)
        occnums_pu = lbound_inv * orbs.occnums
        occnums_mod1 = np.where(occnums_pu > 1e-5, occnums_pu, 0.5)
        occnums_mod2 = np.where(occnums_pu < 1.0 - 1e-5, occnums_pu, 0.5)

        # now compute the terms in the square bracket
        term1 = occnums_pu * np.log(occnums_mod1)
        term2 = (1.0 - occnums_pu) * np.log(1.0 - occnums_mod2)

        # multiply by (2l+1) factor
        g_nls = orbs.lbound * (term1 + term2)

        # sum over all quantum numbers to get the total entropy
        S_bound = np.sum(g_nls)

        return S_bound

    @staticmethod
    def calc_S_unbound(orbs):
        r"""
        Computes the unbound contribution to the entropy

        Parameters
        ----------
        orbs : :obj:`Orbitals`
            the KS orbitals object

        Returns
        -------
        S_unbound : float
            the unbound entropy term

        Notes
        -----
        Currently only "ideal" (uniform) treatment of unbound electrons is supported.

        .. math::
            S_\mathrm{ub} = \sum_\sigma \frac{V}{\sqrt{2}\pi^2} I_{1/2}(\mu,\beta)

        where :math:`I_{1/2}(\mu,\beta)` is the complete Fermi-Dirac integral of order 1/2
        """

        # currently only ideal treatment supported
        if config.unbound == "ideal":
            S_unbound = 0.0  # initialize
            for i in range(config.spindims):
                if config.nele[i] > 1e-5:
                    prefac = (
                        (2.0 / config.spindims) * config.sph_vol / (sqrt(2) * pi ** 2)
                    )

                    S_unbound -= prefac * mathtools.fd_int_complete(
                        config.mu[i], config.beta, 1.0
                    )
                else:
                    S_unbound += 0.0

        return S_unbound

    @staticmethod
    def calc_E_en(density, xgrid):
        r"""
        Computes the electron-nuclear energy

        Parameters
        ----------
        density : ndarray
            the (spin) KS density
        xgrid : ndarray
            the logarithmic grid

        Returns
        -------
        E_en : float
             the electron-nuclear energy

        Notes
        -----
        Electron-nuclear energy is given by

        .. math:: E_{en} = 4\pi\int_0^{r_s} \mathrm{d}{r} r^2 n(r) v_{en}(r),

        where :math:`r_s` denotes the radius of the sphere of interest
        """

        # sum the density over the spin axes to get the total density
        dens_tot = np.sum(density, axis=0)

        # compute the integral
        v_en = Potential.calc_v_en(xgrid)
        E_en = mathtools.int_sphere(dens_tot * v_en, xgrid)

        return E_en

    @staticmethod
    def calc_E_ha(density, xgrid):
        r"""
        Parameters
        ----------
        density : ndarray
            the (spin) KS density
        xgrid : ndarray
            the logarithmic grid

        Returns
        -------
        E_ha : float
            the Hartree energy

        Notes
        -----
        The Hartree energy is given by

        .. math:: E_\mathrm{ha} = 2\pi\int_0^{r_s}\mathrm{d}r r^2 n(r) v_\mathrm{ha}(r),

        where :math:`v_\mathrm{ha}(r)` is the Hartree potential
        """

        # sum density over spins to get total density
        dens_tot = np.sum(density, axis=0)

        # compute the integral
        v_ha = Potential.calc_v_ha(density, xgrid)
        E_ha = 0.5 * mathtools.int_sphere(dens_tot * v_ha, xgrid)

        return E_ha<|MERGE_RESOLUTION|>--- conflicted
+++ resolved
@@ -199,11 +199,8 @@
             )
 
         # force bound levels if there are convergence issues
-<<<<<<< HEAD
-        if config.force_bound != []:
-=======
+
         if config.force_bound:
->>>>>>> 79cc35a8
             for levels in config.force_bound:
                 sp = levels[0]
                 l = levels[1]
