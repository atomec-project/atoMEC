"""
Low-level module containing various mathematical functions
"""

# standard libraries
from math import sqrt, pi, exp
import warnings

# external libraries
import numpy as np
from scipy import optimize, integrate

# internal libraries
from . import config


def normalize_orbs(eigfuncs_x, xgrid):
    r"""
    Normalizes the KS orbitals within the chosen sphere

    Parameters
    ----------
    eigfuncs : ndarray
        The radial KS eigenfunctions :math:`X_{nl}^{\sigma}(x)`
    xgrid : ndarray
        The logarithmic grid over which normalization is performed

    Returns
    -------
    eigfuncs_x_norm : ndarray
        The radial KS eigenfunctions normalized over the chosen sphere
    """

    # initialize the normalized eigenfunctions
    eigfuncs_x_norm = eigfuncs_x

    # loop over the eigenfunctions
    for n in range(np.shape(eigfuncs_x)[0]):
        # compute the mod squared eigenvalues
        eigfuncs_sq = eigfuncs_x[n].real ** 2 + eigfuncs_x[n].imag ** 2
        # compute the intergal ampsq=4*pi*\int_dr r^2 |R(r)|^2
        exp_x = np.exp(-xgrid)
        ampsq = int_sphere(exp_x * eigfuncs_sq, xgrid)
        # normalize eigenfunctions
        eigfuncs_x_norm[n] = eigfuncs_x[n] / sqrt(ampsq)

    return eigfuncs_x_norm


def int_sphere(fx, xgrid):
    r"""
    Computes integrals over the sphere defined by the logarithmic
    grid provided as input

    Parameters
    ----------
    fx : array_like
        The function (array) to be integrated
    xgrid : ndarray
        The logarithmic radial grid

    Returns
    -------
    I_sph : float
        The value of the integrand

    Notes
    -----
    The integral formula is given by

<<<<<<< HEAD
    .. math:: I = 4 \pi \int \dd{x} e^{3x} f(x)
=======
    .. math:: I = 4 \pi \int \mathrm{d}x\ e^{3x} f(x)
>>>>>>> 54d000b6
    """

    func_int = 4.0 * pi * np.exp(3.0 * xgrid) * fx
    I_sph = np.trapz(func_int, xgrid)

    return I_sph


def laplace(y, x, axis=-1):
    r"""
    Computes the second-order derivative :math:`d^2 y(x) / dx^2`
    over the chosen axis of the input array

    Parameters
    ----------
    y : ndarray
        array y(x) on which laplacian is computed
    x : ndarray
        x array
    axis: int, optional
        axis over which derivatives are taken
        default : -1

    Returns
    -------
    grad2_y : ndarray
        the laplacian of y
    """

    # first compute the first-order gradient
    grad1_y = np.gradient(y, x, edge_order=2, axis=axis)

    # now compute the second-order gradient
    grad2_y = np.gradient(grad1_y, x, edge_order=2, axis=axis)

    return grad2_y


def fermi_dirac(eps, mu, beta, n=0):
    r"""
    Computes the Fermi-Dirac function, see notes

    Parameters
    ----------
    mu : array_like
        the chemical potential
    beta : float
        the inverse potential
    eps : array_like
        the energies
    n : int
        energy is raised to power n/2 in the numerator (see notes)

    Returns
    -------
    f_fd : array_like
        the fermi dirac occupation(s)

    Notes
    -----
    The FD function is defined as:
<<<<<<< HEAD
    
=======

>>>>>>> 54d000b6
    .. math:: f^{(n)}_{fd}(\epsilon, \mu, \beta) = \frac{\epsilon^{n/2}}{1+\exp(1+\beta(\epsilon - \mu))}
    """

    # dfn the exponential function
    # ignore warnings here
    with np.errstate(over="ignore"):
        fn_exp = np.minimum(np.exp(beta * (eps - mu)), 1e12)

    # fermi_dirac dist
    f_fd = (eps) ** (n / 2.0) / (1 + fn_exp)

    return f_fd


def fd_int_complete(mu, beta, n):
    r"""
    Computes complete Fermi-Dirac integrals (see notes)

    Parameters
    ----------
    mu : float
        chemical potential
    beta: float
        inverse temperature
    n : int
        order of Fermi-Dirac integral (see notes)

    Returns
    -------
    I_n : float
        the complete fermi-dirac integral

    Notes
    -----
    Complete Fermi-Dirac integrals are of the form
<<<<<<< HEAD
    
    .. math:: I_{n}(\mu,\beta) = \int_0^\inf \dd{\epsilon} \epsilon^{n/2} f_fd(\mu,\epsilon,\beta)
=======

    .. math::

        I_{n}(\mu,\beta)=\int_0^\infty\mathrm{d}\epsilon\ \epsilon^{n/2}f_{fd}(\mu,\epsilon,\beta)

>>>>>>> 54d000b6
    where n is the order of the integral
    """

    # use scipy quad integration routine
    limup = np.inf

    # ignore integration warnings (omnipresent because of inf upper limit)
    with warnings.catch_warnings():
        warnings.filterwarnings("ignore")
        I_n, err = integrate.quad(fermi_dirac, 0, limup, args=(mu, beta, n))

    return I_n


def chem_pot(orbs):
    r"""
    Determines the chemical potential by enforcing charge neutrality (see notes)
    Uses scipy.optimize.root_scalar with brentq implementation

    Parameters
    ----------
    orbs : object(staticKS.Orbitals)
        the orbitals object

    Returns
    -------
    mu : array_like
        chemical potential (spin-dependent)

    Notes
    -----
    Finds the roots of equation
<<<<<<< HEAD
    
    .. math:: \sum_{nl} (2l+1) f_{fd}(\epsilon_{nl},\beta,\mu) + N_{ub}(\beta,\mu) - N_e = 0.
    
=======

    .. math:: \sum_{nl} (2l+1) f_{fd}(\epsilon_{nl},\beta,\mu) + N_{ub}(\beta,\mu) - N_e = 0.

>>>>>>> 54d000b6
    The number of unbound electrons :math:`N_{ub}` depends on the implementation choice.
    """

    mu = config.mu
    mu0 = mu  # set initial guess to existing value of chem pot

    # so far only the ideal treatment for unbound electrons is implemented
    if config.unbound == "ideal":
        for i in range(config.spindims):
            if config.nele[i] != 0:
                soln = optimize.root_scalar(
                    f_root_id,
                    x0=mu0[i],
                    args=(orbs.eigvals[i], orbs.lbound[i], config.nele[i]),
                    method="brentq",
                    bracket=[-40, 40],
                    options={"maxiter": 100},
                )
                mu[i] = soln.root
            # in case there are no electrons in one spin channel
            else:
                mu[i] = np.inf

    return mu


def f_root_id(mu, eigvals, lbound, nele):
    r"""
    Functional input for the chemical potential root finding function
    with the ideal approximation for unbound electrons (see notes)

    Parameters
    ----------
    mu : array_like
        chemical potential
    eigvals : ndarray
        the energy eigenvalues
    lbound : ndarray
        the lbound matrix :math:`(2l+1)\Theta(\epsilon_{nl}^\sigma)`
    nele : union(int, float)
        the number of electrons for given spin

    Returns
    -------
    f_root : float
       the difference of the predicted electron number with given mu
       and the actual electron number

    Notes
    -----
    The returned function is
<<<<<<< HEAD
    
=======

>>>>>>> 54d000b6
    .. math:: f = \sum_{nl} (2l+1) f_{fd}(\epsilon_{nl},\beta,\mu) + N_{ub}(\beta,\mu) - N_e
    """

    # caluclate the contribution from the bound electrons
    if nele != 0:
        occnums = lbound * fermi_dirac(eigvals, mu, config.beta)
        contrib_bound = occnums.sum()
    else:
        contrib_bound = 0.0

    # now compute the contribution from the unbound electrons
    # this function uses the ideal approximation

    prefac = (2.0 / config.spindims) * config.sph_vol / (sqrt(2) * pi ** 2)
    contrib_unbound = prefac * fd_int_complete(mu, config.beta, 1.0)

    # return the function whose roots are to be found
    f_root = contrib_bound + contrib_unbound - nele

    return f_root<|MERGE_RESOLUTION|>--- conflicted
+++ resolved
@@ -68,11 +68,7 @@
     -----
     The integral formula is given by
 
-<<<<<<< HEAD
-    .. math:: I = 4 \pi \int \dd{x} e^{3x} f(x)
-=======
     .. math:: I = 4 \pi \int \mathrm{d}x\ e^{3x} f(x)
->>>>>>> 54d000b6
     """
 
     func_int = 4.0 * pi * np.exp(3.0 * xgrid) * fx
@@ -134,11 +130,7 @@
     Notes
     -----
     The FD function is defined as:
-<<<<<<< HEAD
-    
-=======
-
->>>>>>> 54d000b6
+
     .. math:: f^{(n)}_{fd}(\epsilon, \mu, \beta) = \frac{\epsilon^{n/2}}{1+\exp(1+\beta(\epsilon - \mu))}
     """
 
@@ -174,16 +166,11 @@
     Notes
     -----
     Complete Fermi-Dirac integrals are of the form
-<<<<<<< HEAD
-    
-    .. math:: I_{n}(\mu,\beta) = \int_0^\inf \dd{\epsilon} \epsilon^{n/2} f_fd(\mu,\epsilon,\beta)
-=======
 
     .. math::
 
         I_{n}(\mu,\beta)=\int_0^\infty\mathrm{d}\epsilon\ \epsilon^{n/2}f_{fd}(\mu,\epsilon,\beta)
 
->>>>>>> 54d000b6
     where n is the order of the integral
     """
 
@@ -216,15 +203,9 @@
     Notes
     -----
     Finds the roots of equation
-<<<<<<< HEAD
-    
+
     .. math:: \sum_{nl} (2l+1) f_{fd}(\epsilon_{nl},\beta,\mu) + N_{ub}(\beta,\mu) - N_e = 0.
-    
-=======
-
-    .. math:: \sum_{nl} (2l+1) f_{fd}(\epsilon_{nl},\beta,\mu) + N_{ub}(\beta,\mu) - N_e = 0.
-
->>>>>>> 54d000b6
+
     The number of unbound electrons :math:`N_{ub}` depends on the implementation choice.
     """
 
@@ -276,11 +257,7 @@
     Notes
     -----
     The returned function is
-<<<<<<< HEAD
-    
-=======
-
->>>>>>> 54d000b6
+
     .. math:: f = \sum_{nl} (2l+1) f_{fd}(\epsilon_{nl},\beta,\mu) + N_{ub}(\beta,\mu) - N_e
     """
 
