--- conflicted
+++ resolved
@@ -269,15 +269,8 @@
         band_params : dict, optional
             dictionary for band parameters as follows:
             {
-<<<<<<< HEAD
-            `nbands`   (``int``)   : number of levels per band,
-            `dE_min`   (``float``) : minimum energy gap to make a band,
-            `ngrid_e`  (``int``)   : number of grid points for the energy
-            `e_cut`    (``int``)   : maximum energy for integration
-=======
             `nkpts`   (``int``)   : number of levels per band,
             `de_min`   (``float``) : minimum energy gap to make a band
->>>>>>> ae63115f
             }
         force_bound : list of list of ints, optional
             force certain levels to be bound, for example:
