--- conflicted
+++ resolved
@@ -179,11 +179,7 @@
     ):
 
         """
-<<<<<<< HEAD
-        Run a self-consistent calculation to minimize the Kohn--Sham free energy functional
-=======
         Run a self-consistent calculation to minimize the Kohn-Sham free energy functional
->>>>>>> 54d000b6
 
         Parameters
         ----------
@@ -193,19 +189,6 @@
             maximum no. angular momentum eigenfunctions to consider
         grid_params : dict, optional
             dictionary of grid parameters as follows:
-<<<<<<< HEAD
-            {'ngrid'    (int)    : number of grid points
-             'x0'       (float)  : LHS grid point takes form r0=exp(x0); x0 can be specified }
-        conv_params : dict, optional
-            dictionary of convergence parameters as follows:
-            {'econv'    (float)  : convergence for total energy
-             'nconv'    (float)  : convergence for density
-             'vconv'  (float)  : convergence for electron number}
-        scf_params : dict, optional
-            dictionary for scf cycle parameters as follows:
-            {'maxscf'   (int)    : maximum number of scf cycles
-             'mixfrac'  (float)  : density mixing fraction}
-=======
             {
             `ngrid` (``int``)   : number of grid points,
             `x0`    (``float``) : LHS grid point takes form
@@ -224,7 +207,6 @@
             `maxscf`  (``int``)   : maximum number of scf cycles,
             `mixfrac` (``float``) : density mixing fraction
             }
->>>>>>> 54d000b6
         write_info : bool, optional
             prints the scf cycle and final parameters
             defaults to True
